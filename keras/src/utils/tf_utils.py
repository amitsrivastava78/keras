--- conflicted
+++ resolved
@@ -40,10 +40,10 @@
     return inputs
 
 
-<<<<<<< HEAD
 def is_ragged_tensor(x):
     return "ragged_tensor.RaggedTensor" in str(type(x))
-=======
+
+
 def sparse_bincount(inputs, depth, binary_output, dtype, count_weights=None):
     """Apply binary or count encoding to an input and return a sparse tensor."""
     result = tf.sparse.bincount(
@@ -154,5 +154,4 @@
             bincounts.dense_shape,
         )
     else:
-        return tf.multiply(bincounts, idf_weights)
->>>>>>> e7b5a5d6
+        return tf.multiply(bincounts, idf_weights)