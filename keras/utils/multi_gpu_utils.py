"""Multi-GPU training utilities.
"""
from __future__ import absolute_import
from __future__ import division
from __future__ import print_function

from ..layers.merge import concatenate
from .. import backend as K
from ..layers.core import Lambda
from ..engine.training import Model
from ..models import clone_model
from ..utils.generic_utils import to_list


def _get_available_devices():
    return K.tensorflow_backend._get_available_gpus()


def _normalize_device_name(name):
    name = '/' + ':'.join(name.lower().replace('/', '').split(':')[-2:])
    return name


def multi_gpu_model(model, gpus=None, cpu_merge=True, cpu_relocation=False):
    """Replicates a model on different GPUs.

    Specifically, this function implements single-machine
    multi-GPU data parallelism. It works in the following way:

    - Divide the model's input(s) into multiple sub-batches.
    - Apply a model copy on each sub-batch. Every model copy
        is executed on a dedicated GPU.
    - Concatenate the results (on CPU) into one big batch.

    E.g. if your `batch_size` is 64 and you use `gpus=2`,
    then we will divide the input into 2 sub-batches of 32 samples,
    process each sub-batch on one GPU, then return the full
    batch of 64 processed samples.

    This induces quasi-linear speedup on up to 8 GPUs.

    This function is only available with the TensorFlow backend
    for the time being.

    # Arguments
        model: A Keras model instance. To avoid OOM errors,
            this model could have been built on CPU, for instance
            (see usage example below).
        gpus: Integer >= 2 or list of integers, number of GPUs or
            list of GPU IDs on which to create model replicas.
        cpu_merge: A boolean value to identify whether to force
            merging model weights under the scope of the CPU or not.
        cpu_relocation: A boolean value to identify whether to
            create the model's weights under the scope of the CPU.
            If the model is not defined under any preceding device
            scope, you can still rescue it by activating this option.

    # Returns
        A Keras `Model` instance which can be used just like the initial
        `model` argument, but which distributes its workload on multiple GPUs.

    # Examples

    Example 1 - Training models with weights merge on CPU

    ```python
        import tensorflow as tf
        from keras.applications import Xception
        from keras.utils import multi_gpu_model
        import numpy as np

        num_samples = 1000
        height = 224
        width = 224
        num_classes = 1000

        # Instantiate the base model (or "template" model).
        # We recommend doing this with under a CPU device scope,
        # so that the model's weights are hosted on CPU memory.
        # Otherwise they may end up hosted on a GPU, which would
        # complicate weight sharing.
        with tf.device('/cpu:0'):
            model = Xception(weights=None,
                             input_shape=(height, width, 3),
                             classes=num_classes)

        # Replicates the model on 8 GPUs.
        # This assumes that your machine has 8 available GPUs.
        parallel_model = multi_gpu_model(model, gpus=8)
        parallel_model.compile(loss='categorical_crossentropy',
                               optimizer='rmsprop')

        # Generate dummy data.
        x = np.random.random((num_samples, height, width, 3))
        y = np.random.random((num_samples, num_classes))

        # This `fit` call will be distributed on 8 GPUs.
        # Since the batch size is 256, each GPU will process 32 samples.
        parallel_model.fit(x, y, epochs=20, batch_size=256)

        # Save model via the template model (which shares the same weights):
        model.save('my_model.h5')
    ```

    Example 2 - Training models with weights merge on CPU using cpu_relocation

    ```python
         ..
         # Not needed to change the device scope for model definition:
         model = Xception(weights=None, ..)

         try:
             parallel_model = multi_gpu_model(model, cpu_relocation=True)
             print("Training using multiple GPUs..")
         except ValueError:
             parallel_model = model
             print("Training using single GPU or CPU..")
         parallel_model.compile(..)
         ..
    ```

    Example 3 - Training models with weights merge on GPU (recommended for NV-link)

    ```python
         ..
         # Not needed to change the device scope for model definition:
         model = Xception(weights=None, ..)

         try:
             parallel_model = multi_gpu_model(model, cpu_merge=False)
             print("Training using multiple GPUs..")
         except:
             parallel_model = model
             print("Training using single GPU or CPU..")

         parallel_model.compile(..)
         ..
    ```

    # On model saving

    To save the multi-gpu model, use `.save(fname)` or `.save_weights(fname)`
    with the template model (the argument you passed to `multi_gpu_model`),
    rather than the model returned by `multi_gpu_model`.
    """
    if K.backend() != 'tensorflow':
        raise ValueError('`multi_gpu_model` is only available '
                         'with the TensorFlow backend.')

    available_devices = _get_available_devices()
    available_devices = [_normalize_device_name(name)
                         for name in available_devices]
    if not gpus:
        # Using all visible GPUs when not specifying `gpus`
        # e.g. CUDA_VISIBLE_DEVICES=0,2 python keras_mgpu.py
<<<<<<< HEAD
        gpus = len(available_devices)
=======
        gpus = len([x for x in available_devices if '/gpu:' in x])
>>>>>>> 2d2fb47e

    if isinstance(gpus, (list, tuple)):
        if len(gpus) <= 1:
            raise ValueError('For multi-gpu usage to be effective, '
                             'call `multi_gpu_model` with `len(gpus) >= 2`. '
                             'Received: `gpus=%s`' % gpus)
        num_gpus = len(gpus)
        target_gpu_ids = gpus
    else:
        if gpus <= 1:
            raise ValueError('For multi-gpu usage to be effective, '
                             'call `multi_gpu_model` with `gpus >= 2`. '
                             'Received: `gpus=%d`' % gpus)
        num_gpus = gpus
        target_gpu_ids = range(num_gpus)

    import tensorflow as tf

    target_devices = ['/cpu:0'] + ['/gpu:%d' % i for i in target_gpu_ids]
    for device in target_devices:
        if device not in available_devices:
            raise ValueError(
                'To call `multi_gpu_model` with `gpus=%s`, '
                'we expect the following devices to be available: %s. '
                'However this machine only has: %s. '
                'Try reducing `gpus`.' % (gpus,
                                          target_devices,
                                          available_devices))

    def get_slice(data, i, parts):
        shape = K.shape(data)
        batch_size = shape[:1]
        input_shape = shape[1:]
        step = batch_size // parts
        if i == parts - 1:
            size = batch_size - step * i
        else:
            size = step
        size = K.concatenate([size, input_shape], axis=0)
        stride = K.concatenate([step, input_shape * 0], axis=0)
        start = stride * i
        return K.slice(data, start, size)

    # Relocate the model definition under CPU device scope if needed
    if cpu_relocation:
        with tf.device('/cpu:0'):
            model = clone_model(model)

    all_outputs = []
    for i in range(len(model.outputs)):
        all_outputs.append([])

    # Place a copy of the model on each GPU,
    # each getting a slice of the inputs.
    for i, gpu_id in enumerate(target_gpu_ids):
        with tf.device('/gpu:%d' % gpu_id):
            with tf.name_scope('replica_%d' % gpu_id):
                inputs = []
                # Retrieve a slice of the input.
                for x in model.inputs:
                    # In-place input splitting which is not only
                    # 5% ~ 12% faster but also less GPU memory
                    # duplication.
                    with tf.device(x.device):
                        input_shape = K.int_shape(x)[1:]
                        slice_i = Lambda(get_slice,
                                         output_shape=input_shape,
                                         arguments={'i': i,
                                                    'parts': num_gpus})(x)
                        inputs.append(slice_i)

                # Apply model on slice
                # (creating a model replica on the target device).
                outputs = model(inputs)
                outputs = to_list(outputs)

                # Save the outputs for merging back together later.
                for o in range(len(outputs)):
                    all_outputs[o].append(outputs[o])

    # Deduplicate output names to handle Siamese networks.
    occurrences = {}
    for n in model.output_names:
        if n not in occurrences:
            occurrences[n] = 1
        else:
            occurrences[n] += 1
    conflict_counter = {n: 0 for n, count in occurrences.items() if count > 1}
    output_names = []
    for n in model.output_names:
        if n in conflict_counter:
            conflict_counter[n] += 1
            n += '_%d' % conflict_counter[n]
        output_names.append(n)

    # Merge outputs under expected scope.
    with tf.device('/cpu:0' if cpu_merge else '/gpu:%d' % target_gpu_ids[0]):
        merged = []
        for name, outputs in zip(output_names, all_outputs):
            merged.append(concatenate(outputs,
                                      axis=0, name=name))
        return Model(model.inputs, merged)<|MERGE_RESOLUTION|>--- conflicted
+++ resolved
@@ -153,11 +153,7 @@
     if not gpus:
         # Using all visible GPUs when not specifying `gpus`
         # e.g. CUDA_VISIBLE_DEVICES=0,2 python keras_mgpu.py
-<<<<<<< HEAD
-        gpus = len(available_devices)
-=======
         gpus = len([x for x in available_devices if '/gpu:' in x])
->>>>>>> 2d2fb47e
 
     if isinstance(gpus, (list, tuple)):
         if len(gpus) <= 1:
